--- conflicted
+++ resolved
@@ -1,6 +1,3 @@
-import 'dart:math';
-
-import 'package:flutter/material.dart';
 import 'package:hooks_riverpod/hooks_riverpod.dart';
 import 'package:immich_mobile/modules/home/ui/asset_grid/asset_grid_data_structure.dart';
 import 'package:immich_mobile/modules/settings/providers/app_settings.provider.dart';
@@ -13,59 +10,5 @@
   var settings = ref.watch(appSettingsServiceProvider);
   final assetsPerRow = settings.getSetting(AppSettingsEnum.tilesPerRow);
 
-<<<<<<< HEAD
   return assetGroupsToRenderList(assetGroups, assetsPerRow);
-=======
-  List<RenderAssetGridElement> elements = [];
-  DateTime? lastDate;
-
-  assetGroups.forEach((groupName, assets) {
-    try {
-      final date = DateTime.parse(groupName);
-
-      if (lastDate == null || lastDate!.month != date.month) {
-        elements.add(
-          RenderAssetGridElement(
-            RenderAssetGridElementType.monthTitle,
-            title: groupName,
-            date: date,
-          ),
-        );
-      }
-
-      // Add group title
-      elements.add(
-        RenderAssetGridElement(
-          RenderAssetGridElementType.dayTitle,
-          title: groupName,
-          date: date,
-          relatedAssetList: assets,
-        ),
-      );
-
-      // Add rows
-      int cursor = 0;
-      while (cursor < assets.length) {
-        int rowElements = min(assets.length - cursor, assetsPerRow);
-
-        final rowElement = RenderAssetGridElement(
-          RenderAssetGridElementType.assetRow,
-          date: date,
-          assetRow: RenderAssetGridRow(
-            assets.sublist(cursor, cursor + rowElements),
-          ),
-        );
-
-        elements.add(rowElement);
-        cursor += rowElements;
-      }
-
-      lastDate = date;
-    } catch (e) {
-      debugPrint(e.toString());
-    }
-  });
-
-  return elements;
->>>>>>> 4df0cf2d
 });